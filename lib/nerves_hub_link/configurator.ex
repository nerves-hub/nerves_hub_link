--- conflicted
+++ resolved
@@ -59,11 +59,8 @@
               sni: nil,
               socket: [],
               ssl: [],
-<<<<<<< HEAD
+              tpm: [],
               updater: StreamingUpdater
-=======
-              tpm: []
->>>>>>> 939d7892
 
     @type t() :: %__MODULE__{
             archive_public_keys: [binary()],
@@ -89,11 +86,8 @@
             sni: String.t(),
             socket: any(),
             ssl: [:ssl.tls_client_option()],
-<<<<<<< HEAD
+            tpm: any(),
             updater: NervesHubLink.UpdateManager.Updater.t()
-=======
-            tpm: any()
->>>>>>> 939d7892
           }
   end
 
