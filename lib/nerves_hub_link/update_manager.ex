# SPDX-FileCopyrightText: 2023 Eric Oestrich
# SPDX-FileCopyrightText: 2024 Connor Rigby
# SPDX-FileCopyrightText: 2024 Frank Hunleth
# SPDX-FileCopyrightText: 2024 Josh Kalderimis
#
# SPDX-License-Identifier: Apache-2.0
#
defmodule NervesHubLink.UpdateManager do
  @moduledoc """
  GenServer responsible for brokering messages between:
    * an external controlling process
    * FWUP
    * HTTP

  Should be started in a supervision tree
  """
  use GenServer

  alias NervesHubLink.Alarms
  alias NervesHubLink.Client
  alias NervesHubLink.FwupConfig
  alias NervesHubLink.Message.UpdateInfo
  alias NervesHubLink.UpdateManager
  alias NervesHubLink.UpdateManager.Updater

  require Logger

<<<<<<< HEAD
  @type status :: :idle | :updating
=======
  @type status ::
          :idle
          | :update_rescheduled
          | :updating
>>>>>>> 77d46535

  defmodule State do
    @moduledoc false

    @type t :: %__MODULE__{
            fwup_config: FwupConfig.t(),
            status: UpdateManager.status(),
            update_info: nil | UpdateInfo.t(),
<<<<<<< HEAD
=======
            update_reschedule_timer: nil | :timer.tref(),
>>>>>>> 77d46535
            updater: nil | Updater.t(),
            updater_pid: nil | pid()
          }

    defstruct fwup_config: nil,
              status: :idle,
              update_info: nil,
<<<<<<< HEAD
=======
              update_reschedule_timer: nil,
>>>>>>> 77d46535
              updater: nil,
              updater_pid: nil
  end

  @doc """
  Must be called when an update payload is dispatched from
  NervesHub. the map must contain a `"firmware_url"` key.
  """
  @spec apply_update(GenServer.server(), UpdateInfo.t(), list(String.t())) ::
          UpdateManager.status()
  def apply_update(manager \\ __MODULE__, %UpdateInfo{} = update_info, fwup_public_keys) do
    GenServer.call(manager, {:apply_update, update_info, fwup_public_keys})
  end

  @doc """
  Returns the current status of the update manager
  """
  @spec status(GenServer.server()) :: UpdateManager.status()
  def status(manager \\ __MODULE__) do
    GenServer.call(manager, :status)
  end

  @doc """
  Returns the UUID of the currently downloading firmware, or nil.
  """
  @spec currently_downloading_uuid(GenServer.server()) :: uuid :: String.t() | nil
  def currently_downloading_uuid(manager \\ __MODULE__) do
    GenServer.call(manager, :currently_downloading_uuid)
  end

  @doc """
  Change `Updater` used for the next firmware update.

  `Updater`s orchestrate firmware downloads and installation.
  """
  @spec change_updater(GenServer.server(), Updater.t()) :: :ok
  def change_updater(manager \\ __MODULE__, updater) do
    GenServer.cast(manager, {:change_updater, updater})
  end

  @doc false
  @spec child_spec({FwupConfig.t(), Updater.t()}) :: Supervisor.child_spec()
  def child_spec({%FwupConfig{} = fwup_config, updater}) do
    %{
      start: {__MODULE__, :start_link, [{fwup_config, updater}, [name: __MODULE__]]},
      id: __MODULE__
    }
  end

  @doc false
  @spec start_link({FwupConfig.t(), Updater.t()}, GenServer.options()) :: GenServer.on_start()
  def start_link({%FwupConfig{} = fwup_config, updater}, opts \\ []) do
    GenServer.start_link(__MODULE__, [fwup_config, updater], opts)
  end

  @impl GenServer
  def init([%FwupConfig{} = fwup_config, updater]) do
    fwup_config = FwupConfig.validate!(fwup_config)

    # listen for updaters dying
    Process.flag(:trap_exit, true)

    {:ok, %State{fwup_config: fwup_config, updater: updater}}
  end

  @impl GenServer
  def handle_call(
        {:apply_update, %UpdateInfo{} = update, fwup_public_keys},
        _from,
        %State{} = state
      ) do
    state = maybe_update_firmware(update, fwup_public_keys, state)
    {:reply, state.status, state}
  end

  def handle_call(:currently_downloading_uuid, _from, %State{update_info: nil} = state) do
    {:reply, nil, state}
  end

  def handle_call(:currently_downloading_uuid, _from, %State{} = state) do
    {:reply, state.update_info.firmware_meta.uuid, state}
  end

  def handle_call(:status, _from, %State{} = state) do
    {:reply, state.status, state}
  end

  @impl GenServer
  def handle_cast({:change_updater, updater}, state) do
    {:noreply, %State{state | updater: updater}}
<<<<<<< HEAD
  end

  @impl GenServer
  def handle_info(
        {:EXIT, updater_pid, {:shutdown, :update_complete}},
        %State{updater_pid: updater_pid} = state
      ) do
    Alarms.clear_alarm(NervesHubLink.UpdateInProgress)
    Logger.info("[NervesHubLink:UpdateManager] Update completed successfully")
    NervesHubLink.send_update_status(:completed)
    {:noreply, %State{state | status: :idle, updater_pid: nil, update_info: nil}}
  end

  def handle_info(
        {:EXIT, updater_pid, {:shutdown, {:error, reason}}},
        %State{updater_pid: updater_pid} = state
      ) do
    Alarms.clear_alarm(NervesHubLink.UpdateInProgress)
    Logger.error("[NervesHubLink:UpdateManager] Update failed with reason : #{inspect(reason)}")
    NervesHubLink.send_update_status({:failed, "Update failed : #{inspect(reason)}"})
    {:noreply, %State{state | status: :idle, updater_pid: nil, update_info: nil}}
=======
>>>>>>> 77d46535
  end

  def handle_info(
        {:EXIT, updater_pid, {:shutdown, {:download_error, reason}}},
        %State{updater_pid: updater_pid} = state
      ) do
    Alarms.clear_alarm(NervesHubLink.UpdateInProgress)
    Logger.error("[NervesHubLink:UpdateManager] Download failed with reason : #{inspect(reason)}")
    NervesHubLink.send_update_status({:failed, "Download failed : #{inspect(reason)}"})
    {:noreply, %State{state | status: :idle, updater_pid: nil, update_info: nil}}
  end

  def handle_info(
<<<<<<< HEAD
        {:EXIT, updater_pid, {:shutdown, {:fwup_error, reason}}},
        %State{updater_pid: updater_pid} = state
      ) do
    Alarms.clear_alarm(NervesHubLink.UpdateInProgress)
    Logger.error("[NervesHubLink:UpdateManager] FWUP failed with reason : #{inspect(reason)}")
    NervesHubLink.send_update_status({:failed, "FWUP error : #{inspect(reason)}"})
    {:noreply, %State{state | status: :idle, updater_pid: nil, update_info: nil}}
  end

  def handle_info({:EXIT, _, _} = msg, state) do
    Alarms.clear_alarm(NervesHubLink.UpdateInProgress)

    Logger.error(
      "[NervesHubLink:UpdateManager] Unexpected :EXIT : pid #{inspect(msg)}, state #{inspect(state)}"
    )

    NervesHubLink.send_update_status({:failed, "Unexpected error : #{inspect(msg)}"})
=======
        {:EXIT, updater_pid, {:shutdown, :update_complete}},
        %State{updater_pid: updater_pid} = state
      ) do
    Logger.info("Update completed successfully")
    {:noreply, %State{state | status: :idle, updater_pid: nil, update_info: nil}}
  end

  def handle_info(
        {:EXIT, updater_pid, {:shutdown, {:error, reason}}},
        %State{updater_pid: updater_pid} = state
      ) do
    Logger.info("Update failed with reason : #{inspect(reason)}")
    Alarms.clear_alarm(NervesHubLink.UpdateInProgress)
    {:noreply, %State{state | status: :idle, updater_pid: nil, update_info: nil}}
  end

  def handle_info(
        {:EXIT, updater_pid, {:shutdown, {:download_error, reason}}},
        %State{updater_pid: updater_pid} = state
      ) do
    Logger.info("Update download failed with reason : #{inspect(reason)}")
    Alarms.clear_alarm(NervesHubLink.UpdateInProgress)
    {:noreply, %State{state | status: :idle, updater_pid: nil, update_info: nil}}
  end

  def handle_info(
        {:EXIT, updater_pid, {:shutdown, {:fwup_error, reason}}},
        %State{updater_pid: updater_pid} = state
      ) do
    Logger.info("Update encountered a FWUP error with reason : #{inspect(reason)}")
    Alarms.clear_alarm(NervesHubLink.UpdateInProgress)
    {:noreply, %State{state | status: :idle, updater_pid: nil, update_info: nil}}
  end

  def handle_info({:EXIT, _, _} = msg, state) do
    Logger.info("Unexpected :EXIT : pid #{inspect(msg)}, state #{inspect(state)}")

>>>>>>> 77d46535
    {:noreply, %State{state | status: :idle, updater_pid: nil, update_info: nil}}
  end

  @spec maybe_update_firmware(UpdateInfo.t(), [binary()], State.t()) :: State.t()
  defp maybe_update_firmware(
         %UpdateInfo{} = _update_info,
         _fwup_public_keys,
         %State{status: :updating} = state
       ) do
    # Received an update message from NervesHub, but we're already in progress.
    # It could be because the deployment/device was edited making a duplicate
    # update message or a new deployment was created. Either way, lets not
    # interrupt FWUP and let the task finish. After update and reboot, the
    # device will check-in and get an update message if it was actually new and
    # required
    state
  end

  defp maybe_update_firmware(%UpdateInfo{} = update_info, fwup_public_keys, %State{} = state) do
<<<<<<< HEAD
    NervesHubLink.send_update_status(:received)

    case Client.update_available(update_info) do
      :apply ->
        Logger.info("[NervesHubLink:UpdateManager] Starting firmware update")

        {:ok, updater_pid} =
          state.updater.start_update(update_info, state.fwup_config, fwup_public_keys)
=======
    # Cancel an existing timer if it exists.
    # This prevents rescheduled updates`
    # from compounding.
    state = maybe_cancel_timer(state)

    # possibly offload update decision to an external module.
    # This will allow application developers
    # to control exactly when an update is applied.
    # note: update_available is a behaviour function
    case Client.update_available(update_info) do
      :apply ->
        {:ok, updater_pid} =
          state.updater.start_update(update_info, state.fwup_config, fwup_public_keys)

        Alarms.set_alarm({NervesHubLink.UpdateInProgress, []})

        %State{state | status: :updating, updater_pid: updater_pid, update_info: update_info}

      :ignore ->
        Logger.info("[NervesHubLink] Ignoring firmware update")
        state
>>>>>>> 77d46535

        Alarms.set_alarm({NervesHubLink.UpdateInProgress, []})

        %State{state | status: :updating, updater_pid: updater_pid, update_info: update_info}

      :ignore ->
        NervesHubLink.send_update_status({:ignored, ""})
        Logger.info("[NervesHubLink:UpdateManager] Ignoring firmware update")
        state

      {:ignore, reason} ->
        NervesHubLink.send_update_status({:ignored, reason})
        Logger.info("[NervesHubLink:UpdateManager] Ignoring firmware update : #{reason}")
        state

      {:reschedule, ms} ->
        mins = round(ms / 60_000)
        delay_for = if(mins < 5, do: 5, else: mins)
        NervesHubLink.send_update_status({:reschedule, delay_for})

        Logger.info(
          "[NervesHubLink:UpdateManager] Requesting Hub reschedule firmware update for #{delay_for} minutes"
        )

<<<<<<< HEAD
        state

      {:reschedule, mins, reason} ->
        delay_for = if(mins < 5, do: 5, else: mins) |> round()
        NervesHubLink.send_update_status({:reschedule, delay_for, reason})

        Logger.info(
          "[NervesHubLink:UpdateManager] Requesting Hub reschedule firmware update for #{delay_for} minutes"
        )

        state
    end
=======
    %{state | update_reschedule_timer: nil}
>>>>>>> 77d46535
  end
end<|MERGE_RESOLUTION|>--- conflicted
+++ resolved
@@ -25,14 +25,7 @@
 
   require Logger
 
-<<<<<<< HEAD
   @type status :: :idle | :updating
-=======
-  @type status ::
-          :idle
-          | :update_rescheduled
-          | :updating
->>>>>>> 77d46535
 
   defmodule State do
     @moduledoc false
@@ -41,10 +34,6 @@
             fwup_config: FwupConfig.t(),
             status: UpdateManager.status(),
             update_info: nil | UpdateInfo.t(),
-<<<<<<< HEAD
-=======
-            update_reschedule_timer: nil | :timer.tref(),
->>>>>>> 77d46535
             updater: nil | Updater.t(),
             updater_pid: nil | pid()
           }
@@ -52,10 +41,6 @@
     defstruct fwup_config: nil,
               status: :idle,
               update_info: nil,
-<<<<<<< HEAD
-=======
-              update_reschedule_timer: nil,
->>>>>>> 77d46535
               updater: nil,
               updater_pid: nil
   end
@@ -146,7 +131,6 @@
   @impl GenServer
   def handle_cast({:change_updater, updater}, state) do
     {:noreply, %State{state | updater: updater}}
-<<<<<<< HEAD
   end
 
   @impl GenServer
@@ -157,6 +141,7 @@
     Alarms.clear_alarm(NervesHubLink.UpdateInProgress)
     Logger.info("[NervesHubLink:UpdateManager] Update completed successfully")
     NervesHubLink.send_update_status(:completed)
+    Client.initiate_reboot()
     {:noreply, %State{state | status: :idle, updater_pid: nil, update_info: nil}}
   end
 
@@ -168,8 +153,6 @@
     Logger.error("[NervesHubLink:UpdateManager] Update failed with reason : #{inspect(reason)}")
     NervesHubLink.send_update_status({:failed, "Update failed : #{inspect(reason)}"})
     {:noreply, %State{state | status: :idle, updater_pid: nil, update_info: nil}}
-=======
->>>>>>> 77d46535
   end
 
   def handle_info(
@@ -183,7 +166,6 @@
   end
 
   def handle_info(
-<<<<<<< HEAD
         {:EXIT, updater_pid, {:shutdown, {:fwup_error, reason}}},
         %State{updater_pid: updater_pid} = state
       ) do
@@ -201,45 +183,6 @@
     )
 
     NervesHubLink.send_update_status({:failed, "Unexpected error : #{inspect(msg)}"})
-=======
-        {:EXIT, updater_pid, {:shutdown, :update_complete}},
-        %State{updater_pid: updater_pid} = state
-      ) do
-    Logger.info("Update completed successfully")
-    {:noreply, %State{state | status: :idle, updater_pid: nil, update_info: nil}}
-  end
-
-  def handle_info(
-        {:EXIT, updater_pid, {:shutdown, {:error, reason}}},
-        %State{updater_pid: updater_pid} = state
-      ) do
-    Logger.info("Update failed with reason : #{inspect(reason)}")
-    Alarms.clear_alarm(NervesHubLink.UpdateInProgress)
-    {:noreply, %State{state | status: :idle, updater_pid: nil, update_info: nil}}
-  end
-
-  def handle_info(
-        {:EXIT, updater_pid, {:shutdown, {:download_error, reason}}},
-        %State{updater_pid: updater_pid} = state
-      ) do
-    Logger.info("Update download failed with reason : #{inspect(reason)}")
-    Alarms.clear_alarm(NervesHubLink.UpdateInProgress)
-    {:noreply, %State{state | status: :idle, updater_pid: nil, update_info: nil}}
-  end
-
-  def handle_info(
-        {:EXIT, updater_pid, {:shutdown, {:fwup_error, reason}}},
-        %State{updater_pid: updater_pid} = state
-      ) do
-    Logger.info("Update encountered a FWUP error with reason : #{inspect(reason)}")
-    Alarms.clear_alarm(NervesHubLink.UpdateInProgress)
-    {:noreply, %State{state | status: :idle, updater_pid: nil, update_info: nil}}
-  end
-
-  def handle_info({:EXIT, _, _} = msg, state) do
-    Logger.info("Unexpected :EXIT : pid #{inspect(msg)}, state #{inspect(state)}")
-
->>>>>>> 77d46535
     {:noreply, %State{state | status: :idle, updater_pid: nil, update_info: nil}}
   end
 
@@ -259,7 +202,6 @@
   end
 
   defp maybe_update_firmware(%UpdateInfo{} = update_info, fwup_public_keys, %State{} = state) do
-<<<<<<< HEAD
     NervesHubLink.send_update_status(:received)
 
     case Client.update_available(update_info) do
@@ -268,29 +210,6 @@
 
         {:ok, updater_pid} =
           state.updater.start_update(update_info, state.fwup_config, fwup_public_keys)
-=======
-    # Cancel an existing timer if it exists.
-    # This prevents rescheduled updates`
-    # from compounding.
-    state = maybe_cancel_timer(state)
-
-    # possibly offload update decision to an external module.
-    # This will allow application developers
-    # to control exactly when an update is applied.
-    # note: update_available is a behaviour function
-    case Client.update_available(update_info) do
-      :apply ->
-        {:ok, updater_pid} =
-          state.updater.start_update(update_info, state.fwup_config, fwup_public_keys)
-
-        Alarms.set_alarm({NervesHubLink.UpdateInProgress, []})
-
-        %State{state | status: :updating, updater_pid: updater_pid, update_info: update_info}
-
-      :ignore ->
-        Logger.info("[NervesHubLink] Ignoring firmware update")
-        state
->>>>>>> 77d46535
 
         Alarms.set_alarm({NervesHubLink.UpdateInProgress, []})
 
@@ -315,7 +234,6 @@
           "[NervesHubLink:UpdateManager] Requesting Hub reschedule firmware update for #{delay_for} minutes"
         )
 
-<<<<<<< HEAD
         state
 
       {:reschedule, mins, reason} ->
@@ -328,8 +246,5 @@
 
         state
     end
-=======
-    %{state | update_reschedule_timer: nil}
->>>>>>> 77d46535
   end
 end